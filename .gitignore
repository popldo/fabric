# Local build binaries
node-cli/node-cli
*.pyc
/build/*
/bin
.idea
*.iml
.DS_Store
tags
.tags
.vagrant/
/build
# Emacs backup files
*~
*#
.#*
# bddtest log files
*.log
<<<<<<< HEAD
# Makefile dummy artifacts
.*-dummy
devenv/node_modules/
=======
# bddtest coverage files
bddtests/coverage
*.cov
# Makefile dummy artifacts
.*-dummy
>>>>>>> e50f004d
# go-carpet output files
go-carpet-coverage*
# make node-sdk copied files
sdk/node/lib/protos/*
peer/peer
membersrvc/membersrvc<|MERGE_RESOLUTION|>--- conflicted
+++ resolved
@@ -16,20 +16,12 @@
 .#*
 # bddtest log files
 *.log
-<<<<<<< HEAD
-# Makefile dummy artifacts
-.*-dummy
-devenv/node_modules/
-=======
 # bddtest coverage files
 bddtests/coverage
 *.cov
 # Makefile dummy artifacts
 .*-dummy
->>>>>>> e50f004d
 # go-carpet output files
 go-carpet-coverage*
 # make node-sdk copied files
-sdk/node/lib/protos/*
-peer/peer
-membersrvc/membersrvc+sdk/node/lib/protos/*