--- conflicted
+++ resolved
@@ -19,9 +19,6 @@
 *.log
 # Makefile dummy artifacts
 .*-dummy
-<<<<<<< HEAD
 devenv/node_modules/
-=======
 # go-carpet output files
-go-carpet-coverage*
->>>>>>> e215a73c
+go-carpet-coverage*