--- conflicted
+++ resolved
@@ -34,10 +34,7 @@
   config.vm.box = "hyperledger/fabric-baseimage"
   config.vm.box_version = ENV['USE_LOCAL_BASEIMAGE'] ? "0": baseimage_release # Vagrant does not support versioning local images, the local version is always implicitly version 0
 
-<<<<<<< HEAD
   config.vm.network :forwarded_port, guest: 3000, host: 3000
-=======
->>>>>>> e215a73c
   config.vm.network :forwarded_port, guest: 5000, host: 5000 # Openchain REST services
   config.vm.network :forwarded_port, guest: 30303, host: 30303 # Openchain gRPC services
   config.vm.network :forwarded_port, guest: 50051, host: 50051 # Membership service
